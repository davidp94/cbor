--- conflicted
+++ resolved
@@ -1,15 +1,9 @@
-<<<<<<< HEAD
-### 2.0.3
-Update to Dart 2.6.1, linter updates and general tidy up
-
-=======
 ### 2.0.4
 Update to Dart 2.6.1, linter updates and general tidy up
 
 ### 2.0.3
 Update to Dart 2.4.1, linter updates and general tidy up
 
->>>>>>> fe5b8537
 ### 2.0.2
 Issue 4, update to Dart 2
 
